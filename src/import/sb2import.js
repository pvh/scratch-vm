--- conflicted
+++ resolved
@@ -185,14 +185,8 @@
         parseScripts(object.scripts, blocks);
     }
     // Create the first clone, and load its run-state from JSON.
-<<<<<<< HEAD
-    const target = sprite.createClone();
-    // Add it to the runtime's list of targets.
-    runtime.targets.push(target);
-=======
     var target = sprite.createClone();
 
->>>>>>> 204aa65a
     // Load target properties from JSON.
     if (object.hasOwnProperty('variables')) {
         for (let j = 0; j < object.variables.length; j++) {
@@ -247,12 +241,8 @@
     }
 
     target.isStage = topLevel;
-<<<<<<< HEAD
-    Promise.all(costumePromises).then(costumes => {
-=======
 
     Promise.all(costumePromises).then(function (costumes) {
->>>>>>> 204aa65a
         sprite.costumes = costumes;
     });
 
@@ -263,13 +253,8 @@
     // The stage will have child objects; recursively process them.
     var childrenPromises = [];
     if (object.children) {
-<<<<<<< HEAD
-        for (let m = 0; m < object.children.length; m++) {
-            parseScratchObject(object.children[m], runtime, false);
-=======
         for (var m = 0; m < object.children.length; m++) {
             childrenPromises.push(parseScratchObject(object.children[m], runtime, false));
->>>>>>> 204aa65a
         }
     }
 
